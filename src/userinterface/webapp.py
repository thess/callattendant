--- conflicted
+++ resolved
@@ -35,12 +35,8 @@
 from screening.whitelist import Whitelist
 import screening.utils
 import sqlite3
-<<<<<<< HEAD
 import thread
 import os
-=======
-import _thread
->>>>>>> 072f569b
 
 # Create the Flask micro web-framework application
 app = Flask(__name__)
@@ -363,24 +359,14 @@
     with app.app_context():
         app.config["DATABASE"] = db_path
 
-<<<<<<< HEAD
-    print "Running Flask webapp"
-=======
-    print("calling app.run()")
->>>>>>> 072f569b
+    print("Running Flask webapp")
     # debug mode prevents app from running in separate thread
     app.run(host='0.0.0.0', debug=False)
 
 
-<<<<<<< HEAD
 def start(database):
     '''
     Starts the Flask webapp in a separate thread.
         :param database: full path to the callattendant database file
     '''
-    thread.start_new_thread(run_flask, (database,))
-=======
-def start():
-    '''Start the Flask webapp in a separate thread'''
-    _thread.start_new_thread(runFlask, ())
->>>>>>> 072f569b
+    _thread.start_new_thread(run_flask, (database,))